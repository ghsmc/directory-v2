<<<<<<< HEAD
import React, { useState, useCallback, useEffect } from 'react';
import { motion, AnimatePresence } from 'framer-motion';
import { createClient } from '@supabase/supabase-js';
import { useDropzone } from 'react-dropzone';
import { Mail, Lock, User, ArrowRight, Loader2, Upload, Linkedin, Briefcase, Heart, School2 } from 'lucide-react';
import { UniversityDropdown } from '../components/UniversityDropdown';
import { ValidationPopup } from '../components/ValidationPopup';

const supabase = createClient(
  import.meta.env.VITE_SUPABASE_URL,
  import.meta.env.VITE_SUPABASE_ANON_KEY
);

const interests = [
  'Artificial Intelligence',
  'Machine Learning',
  'Web Development',
  'Mobile Development',
  'Cloud Computing',
  'Data Science',
  'Cybersecurity',
  'Blockchain',
  'DevOps',
  'UI/UX Design'
];

const companies = [
  'Google',
  'Meta',
  'Apple',
  'Microsoft',
  'Amazon',
  'OpenAI',
  'Anthropic',
  'Tesla',
  'SpaceX',
  'Stripe'
];

export function Auth() {
=======
import React, { useState, useCallback, useMemo, useEffect } from 'react';
import { motion, AnimatePresence } from 'framer-motion';
import { Loader2, ChevronRight, Mail, Lock } from 'lucide-react';
import { WizardStep } from '../types/auth/types';
import { dummyResumeData } from '../utils/auth/constants';
import { AccountStep } from '../components/auth/AccountStep';
import { ProfessionalStep } from '../components/auth/ProfessionalStep';
import { ResumeReviewStep } from '../components/auth/ResumeReviewStep';
import { ClarityStep } from '../components/auth/ClarityStep';
import { InterestStep } from '../components/auth/InterestStep';
import { CompanyStep } from '../components/auth/CompanyStep';

interface AuthProps {
  onLogin: () => void;
}

export function Auth({ onLogin }: AuthProps) {
>>>>>>> 26763375
  const [isLogin, setIsLogin] = useState(true);
  const [step, setStep] = useState<WizardStep>(WizardStep.Account);
  const [email, setEmail] = useState('');
  const [password, setPassword] = useState('');
  const [name, setName] = useState('');
  const [university, setUniversity] = useState('');
  const [linkedinUrl, setLinkedinUrl] = useState('');
  const [clarity, setClarity] = useState<'yes' | 'no' | null>(null);
  const [selectedCompanies, setSelectedCompanies] = useState<Set<string>>(new Set());
  const [selectedInterests, setSelectedInterests] = useState<Set<string>>(new Set());
  const [resume, setResume] = useState<File | null>(null);
  const [resumeData, setResumeData] = useState(dummyResumeData);
  const [loading, setLoading] = useState(false);
  const [error, setError] = useState('');
<<<<<<< HEAD
  const [step, setStep] = useState(1);
=======
  const [validationMessage, setValidationMessage] = useState('');
>>>>>>> 26763375
  const [validationField, setValidationField] = useState<string | null>(null);
  const [fieldErrors, setFieldErrors] = useState<{
    name?: boolean;
    university?: boolean;
    email?: boolean;
    password?: boolean;
  }>({});
  const [showValidationPopup, setShowValidationPopup] = useState(false);
  const [isPollingForVerification, setIsPollingForVerification] = useState(false);

  const required = (field: string, value: string, label?: string) => {
    if (!value) {
      setValidationField(field);
      setValidationMessage(`Please ${label || `enter your ${field}`}`);
      return false;
    }
    return true;
  };

  const validateStep = () => {
    setValidationField(null);
    setValidationMessage('');

<<<<<<< HEAD
  const validateField = (field: 'name' | 'university' | 'email' | 'password', value: string): boolean => {
    let isValid = true;
    if (!value) {
      setFieldErrors(prev => ({ ...prev, [field]: true }));
      isValid = false;
    } else {
      setFieldErrors(prev => ({ ...prev, [field]: false }));
    }
    
    // Clear any lingering validation message from the old popup system
    if (validationField === field) {
        setValidationField(null);
=======
    switch (step) {
      case WizardStep.Account:
        if (!required('name', name)) return false;
        if (!required('university', university)) return false;
        if (!required('email', email)) return false;
        if (!/^[^\s@]+@[^\s@]+\.[^\s@]+$/.test(email)) {
          setValidationField('email');
          setValidationMessage('Please enter a valid email address');
          return false;
        }
        if (!required('password', password)) return false;
        if (password.length < 6) {
          setValidationField('password');
          setValidationMessage('Password must be at least 6 characters');
          return false;
        }
        return true;

      case WizardStep.Professional:
        if (linkedinUrl && !/^https?:\/\/(www\.)?linkedin\.com\/in\/[\w-]+\/?$/.test(linkedinUrl)) {
          setValidationField('linkedin');
          setValidationMessage('Please enter a valid LinkedIn URL');
          return false;
        }
        if (!resume) {
          setValidationField('resume');
          setValidationMessage('Please upload your resume');
          return false;
        }
        return true;

      case WizardStep.ResumeReview:
        return true;

      case WizardStep.Clarity:
        if (!clarity) {
          setValidationField('clarity');
          setValidationMessage('Please select an option');
          return false;
        }
        return true;

      case WizardStep.Interests:
      case WizardStep.Companies:
        return true;
>>>>>>> 26763375
    }

    return isValid;
  };

  const goNext = () => {
    if (!validateStep()) return;
    
    if (step < WizardStep.Companies) {
      setStep(prev => (prev + 1) as WizardStep);
    } else {
      handleFinalSubmit();
    }
  };

  const handleSubmit = async (e: React.FormEvent) => {
    e.preventDefault();
    
<<<<<<< HEAD
    // Validate required fields
    let allFieldsValid = true;
    if (!isLogin) {
      if (step === 1) {
        allFieldsValid = validateField('name', name) && allFieldsValid;
        allFieldsValid = validateField('university', university) && allFieldsValid;
        allFieldsValid = validateField('email', email) && allFieldsValid;
        allFieldsValid = validateField('password', password) && allFieldsValid;
      }
    } else {
      allFieldsValid = validateField('email', email) && allFieldsValid;
      allFieldsValid = validateField('password', password) && allFieldsValid;
    }
    
    if (!allFieldsValid) {
        setLoading(false);
        return; // Stop submission if any field is invalid
=======
    if (isLogin) {
      if (!(required('email', email) && required('password', password))) return;
      setLoading(true);
      // Demo login - simulate API call
      setTimeout(() => {
        setLoading(false);
        onLogin();
      }, 1000);
    } else {
      goNext();
>>>>>>> 26763375
    }
  };

  const handleFinalSubmit = () => {
    setLoading(true);
<<<<<<< HEAD
    setError('');

    try {
      if (isLogin) {
        const { error } = await supabase.auth.signInWithPassword({
          email,
          password,
        });
        if (error) throw error;
      } else {
        if (step < 3) {
          // Directly proceed to the next step, since check-user-exists is removed
          setStep(step + 1);
          setLoading(false);
          return;
        }

        const { error } = await supabase.auth.signUp({
          email,
          password,
          options: {
            data: {
              full_name: name,
              university,
              linkedin_url: linkedinUrl,
              interests: Array.from(selectedInterests),
              target_companies: Array.from(selectedCompanies)
            },
          },
        });
        if (error) {
          setError(error.message || 'An error occurred during signup.');
          setShowValidationPopup(false);
          setIsPollingForVerification(false);
          setLoading(false);
          return;
        }

        setShowValidationPopup(true);
        setIsPollingForVerification(true);

        // Upload resume if provided
        if (resume) {
          const { error: uploadError } = await supabase.storage
            .from('resumes')
            .upload(`${email}/resume.pdf`, resume);
          if (uploadError) throw uploadError;
        }

        localStorage.setItem('milo_user_verified', 'true');
      }
    } catch (err: any) {
      setError(err.message);
    } finally {
=======
    // Demo signup - simulate API call
    setTimeout(() => {
>>>>>>> 26763375
      setLoading(false);
      onLogin();
    }, 1500);
  };

  const handleInputChange = (field: string, value: string, setter: (value: string) => void) => {
    setter(value);
    if (validationField === field) {
      setValidationField(null);
      setValidationMessage('');
    }
  };

<<<<<<< HEAD
  const renderStep = () => {
    switch (step) {
      case 1:
        return (
          <>
            <div className={`relative ${fieldErrors.name ? 'border border-error-red rounded-lg' : ''}`}>
              <User
                size={18}
                className="absolute left-3 top-1/2 -translate-y-1/2 text-gray-400"
              />
              <input
                type="text"
                value={name}
                onChange={(e) => setName(e.target.value)}
                placeholder="Full name"
                className={`w-full pl-10 pr-4 py-2 rounded-lg focus:outline-none focus:ring-2 focus:ring-blue-500 transition-all ${fieldErrors.name ? 'border-error-red' : 'border border-gray-200'}`}
              />
            </div>

            <div className={`relative ${fieldErrors.university ? 'border border-error-red rounded-lg' : ''}`}>
              <School2
                size={18}
                className="absolute left-3 top-1/2 -translate-y-1/2 text-gray-400 z-10"
              />
              <UniversityDropdown
                value={university}
                onChange={setUniversity}
              />
            </div>

            <div className={`relative ${fieldErrors.email ? 'border border-error-red rounded-lg' : ''}`}>
              <Mail
                size={18}
                className="absolute left-3 top-1/2 -translate-y-1/2 text-gray-400"
              />
              <input
                type="email"
                value={email}
                onChange={(e) => setEmail(e.target.value)}
                placeholder="Email address"
                className={`w-full pl-10 pr-4 py-2 rounded-lg focus:outline-none focus:ring-2 focus:ring-blue-500 transition-all ${fieldErrors.email ? 'border-error-red' : 'border border-gray-200'}`}
              />
            </div>

            <div className={`relative ${fieldErrors.password ? 'border border-error-red rounded-lg' : ''}`}>
              <Lock
                size={18}
                className="absolute left-3 top-1/2 -translate-y-1/2 text-gray-400"
              />
              <input
                type="password"
                value={password}
                onChange={(e) => setPassword(e.target.value)}
                placeholder="Password"
                className={`w-full pl-10 pr-4 py-2 rounded-lg focus:outline-none focus:ring-2 focus:ring-blue-500 transition-all ${fieldErrors.password ? 'border-error-red' : 'border border-gray-200'}`}
              />
            </div>
          </>
        );
=======
  const dotCount = useMemo(() => 6, []);

  useEffect(() => {
    if (validationField && validationMessage) {
      const timeout = setTimeout(() => {
        setValidationField(null);
        setValidationMessage('');
      }, 3000);
      return () => clearTimeout(timeout);
    }
  }, [validationField, validationMessage]);

  const clearValidation = () => {
    setValidationField(null);
    setValidationMessage('');
  };

  const handleFieldFocus = (field: string) => {
    if (validationField === field) {
      clearValidation();
    }
  };
>>>>>>> 26763375

  const renderStep = () => {
    switch (step) {
      case WizardStep.Account:
        return (
          <AccountStep
            name={name}
            setName={setName}
            university={university}
            setUniversity={setUniversity}
            email={email}
            setEmail={setEmail}
            password={password}
            setPassword={setPassword}
            validationField={validationField}
            validationMessage={validationMessage}
            onValidationClose={clearValidation}
            onInputChange={handleInputChange}
            onFieldFocus={handleFieldFocus}
          />
        );
      case WizardStep.Professional:
        return (
          <ProfessionalStep
            linkedinUrl={linkedinUrl}
            setLinkedinUrl={setLinkedinUrl}
            resume={resume}
            setResume={setResume}
            validationField={validationField}
            validationMessage={validationMessage}
            onValidationClose={clearValidation}
            onInputChange={handleInputChange}
            onFieldFocus={handleFieldFocus}
          />
        );
      case WizardStep.ResumeReview:
        return <ResumeReviewStep resumeData={resumeData} />;
      case WizardStep.Clarity:
        return (
          <ClarityStep
            clarity={clarity}
            setClarity={setClarity}
            validationField={validationField}
            validationMessage={validationMessage}
            onValidationClose={clearValidation}
            onFieldFocus={handleFieldFocus}
          />
        );
      case WizardStep.Interests:
        return (
          <InterestStep
            selectedInterests={selectedInterests}
            setSelectedInterests={setSelectedInterests}
            clarity={clarity}
            onFieldFocus={handleFieldFocus}
          />
        );
      case WizardStep.Companies:
        return (
          <CompanyStep
            selectedCompanies={selectedCompanies}
            setSelectedCompanies={setSelectedCompanies}
            clarity={clarity}
            onFieldFocus={handleFieldFocus}
          />
        );
    }
  };

<<<<<<< HEAD
  useEffect(() => {
    function handleStorage(event: StorageEvent) {
      if (event.key === 'milo_user_verified' && event.newValue === 'true') {
        // Only close if this tab is not focused (so the new tab stays open)
        if (!document.hasFocus()) {
          window.close();
        }
      }
    }
    window.addEventListener('storage', handleStorage);
    return () => window.removeEventListener('storage', handleStorage);
  }, []);
=======
  const stepTitles = {
    [WizardStep.Account]: 'Create your account',
    [WizardStep.Professional]: 'Professional details',
    [WizardStep.ResumeReview]: 'Review your information',
    [WizardStep.Clarity]: 'Career clarity',
    [WizardStep.Interests]: 'Your interests',
    [WizardStep.Companies]: clarity === 'yes' ? 'Dream companies' : 'Companies that inspire you'
  };

  const stepSubtitles = {
    [WizardStep.Account]: 'Start your journey with Milo',
    [WizardStep.Professional]: 'Help us personalize your experience',
    [WizardStep.ResumeReview]: 'We\'ve parsed your resume automatically',
    [WizardStep.Clarity]: 'Tell us where you\'re at',
    [WizardStep.Interests]: clarity === 'yes' 
      ? 'Pick topics that align with your goals'
      : 'Pick topics that intrigue you',
    [WizardStep.Companies]: clarity === 'yes'
      ? 'Pick companies you have in mind'
      : 'These help us understand what excites you'
  };

  const getButtonText = () => {
    if (isLogin) return 'Sign In';
    if (step < WizardStep.Companies) return 'Next';
    return 'Create Account';
  };
>>>>>>> 26763375

  return (
    <div className="min-h-screen bg-gray-50 flex items-center justify-center p-4">
      <div className="absolute inset-0 -z-10">
        <div className="absolute inset-0 bg-[radial-gradient(#e5e7eb_1px,transparent_1px)]
            [background-size:16px_16px] opacity-40"/>
        <div className="absolute inset-0 bg-gradient-to-b from-transparent via-gray-50 to-gray-50"/>
      </div>

      <motion.div initial={{opacity:0,y:20}} animate={{opacity:1,y:0}} className="w-full max-w-md">
        <div className="bg-white rounded-2xl shadow-xl border border-gray-200 overflow-hidden relative">
          <div className="p-8 max-h-[80vh] overflow-y-auto" onClick={clearValidation}>
            <div className="flex items-center justify-center mb-8">
              <img src="/logo.png" alt="Milo" className="h-24 w-auto object-contain" />
            </div>

            <h2 className="text-2xl font-bold text-center text-gray-900 mb-2">
              {isLogin ? 'Welcome back' : stepTitles[step]}
            </h2>

            <p className="text-center text-gray-600 mb-8">
              {isLogin ? 'Sign in to continue to Milo' : stepSubtitles[step]}
            </p>

            <form onSubmit={handleSubmit} className="space-y-4" onClick={e => e.stopPropagation()}>
              <AnimatePresence mode="wait">
<<<<<<< HEAD
                {!isLogin && (
                  <motion.div
                    key={step}
                    initial={{ opacity: 0, x: 20 }}
                    animate={{ opacity: 1, x: 0 }}
                    exit={{ opacity: 0, x: -20 }}
                    className="space-y-4"
                  >
                    {renderStep()}
                  </motion.div>
                )}

                {isLogin && (
                  <motion.div
                    initial={{ opacity: 0, y: 20 }}
                    animate={{ opacity: 1, y: 0 }}
                    className="space-y-4"
                  >
                    <div className={`relative ${fieldErrors.email ? 'border border-error-red rounded-lg' : ''}`}>
                      <Mail
                        size={18}
                        className="absolute left-3 top-1/2 -translate-y-1/2 text-gray-400"
                      />
                      <input
                        type="email"
                        value={email}
                        onChange={(e) => setEmail(e.target.value)}
                        placeholder="Email address"
                        className={`w-full pl-10 pr-4 py-2 rounded-lg focus:outline-none focus:ring-2 focus:ring-blue-500 transition-all ${fieldErrors.email ? 'border-error-red' : 'border border-gray-200'}`}
                      />
                    </div>

                    <div className={`relative ${fieldErrors.password ? 'border border-error-red rounded-lg' : ''}`}>
                      <Lock
                        size={18}
                        className="absolute left-3 top-1/2 -translate-y-1/2 text-gray-400"
                      />
                      <input
                        type="password"
                        value={password}
                        onChange={(e) => setPassword(e.target.value)}
                        placeholder="Password"
                        className={`w-full pl-10 pr-4 py-2 rounded-lg focus:outline-none focus:ring-2 focus:ring-blue-500 transition-all ${fieldErrors.password ? 'border-error-red' : 'border border-gray-200'}`}
                      />
                    </div>
                  </motion.div>
                )}
=======
                <motion.div
                  key={`${isLogin}-${step}`}
                  initial={{opacity:0,x:20}} 
                  animate={{opacity:1,x:0}} 
                  exit={{opacity:0,x:-20}}
                  className="space-y-4">
                  {isLogin ? (
                    <>
                      <div className="relative">
                        <input
                          type="email"
                          value={email}
                          onChange={e => setEmail(e.target.value)}
                          placeholder="Email address"
                          className="w-full pl-10 pr-4 py-2 border border-gray-200 rounded-lg focus:outline-none focus:ring-2 focus:ring-blue-500 transition-all"
                        />
                        <span className="absolute left-3 top-1/2 -translate-y-1/2 text-gray-400 z-10 flex-shrink-0">
                          <Mail size={18} />
                        </span>
                      </div>
                      <div className="relative">
                        <input
                          type="password"
                          value={password}
                          onChange={e => setPassword(e.target.value)}
                          placeholder="Password"
                          className="w-full pl-10 pr-4 py-2 border border-gray-200 rounded-lg focus:outline-none focus:ring-2 focus:ring-blue-500 transition-all"
                        />
                        <span className="absolute left-3 top-1/2 -translate-y-1/2 text-gray-400 z-10 flex-shrink-0">
                          <Lock size={18} />
                        </span>
                      </div>
                    </>
                  ) : renderStep()}
                </motion.div>
>>>>>>> 26763375
              </AnimatePresence>

              {error && (
                <motion.div initial={{opacity:0,y:-10}} animate={{opacity:1,y:0}}
                  className="text-sm text-red-600 bg-red-50 px-3 py-2 rounded-lg">
                  {error}
                </motion.div>
              )}

              {(isLogin || step === WizardStep.Companies) && (
                <button type="submit" disabled={loading}
                  className="w-full bg-blue-600 text-white rounded-lg px-4 py-2 font-medium
                             hover:bg-blue-700 focus:outline-none focus:ring-2 focus:ring-blue-500
                             focus:ring-offset-2 disabled:opacity-50 disabled:cursor-not-allowed
                             transition-colors relative">
                  <span className={loading ? 'invisible' : 'visible'}>
                    {getButtonText()}
                  </span>
                  {loading && <Loader2 size={20}
                    className="absolute top-1/2 left-1/2 -translate-x-1/2 -translate-y-1/2 animate-spin"/>}
                </button>
              )}
            </form>

            <div className="mt-6 text-center">
              <button onClick={() => {
                setIsLogin(!isLogin);
                setStep(WizardStep.Account);
                setError('');
                setValidationField(null);
                setValidationMessage('');
              }}
                className="text-sm text-blue-600 hover:text-blue-700 font-medium focus:outline-none">
                {isLogin ? "Don't have an account?" : 'Already have an account?'}
              </button>
            </div>
          </div>

          {!isLogin && step > WizardStep.Account && (
            <div className="absolute bottom-4 left-4">
              <button
                type="button"
                onClick={() => setStep(prev => (prev - 1) as WizardStep)}
                className="flex items-center text-sm text-gray-600 hover:text-gray-700 transition-colors bg-white px-4 py-2 rounded-lg shadow-sm border border-gray-200 hover:border-gray-300"
              >
                <ChevronRight size={16} className="mr-1 rotate-180" />
                Back
              </button>
            </div>
          )}

          {!isLogin && step < WizardStep.Companies && (
            <div className="absolute bottom-4 right-4">
              <button
                type="button"
                onClick={goNext}
                className="flex items-center text-sm text-blue-600 hover:text-blue-700 transition-colors bg-white px-4 py-2 rounded-lg shadow-sm border border-blue-200 hover:border-blue-300"
              >
                Next
                <ChevronRight size={16} className="ml-1" />
              </button>
            </div>
          )}
        </div>

        {!isLogin && (
          <div className="mt-4 flex justify-center gap-2">
            {Array.from({length: dotCount}, (_,i) => i + 1).map(i => (
              <div key={i}
                   className={`w-2 h-2 rounded-full transition-colors
                    ${i === step ? 'bg-blue-600' : 'bg-gray-300'}`}/>
            ))}
          </div>
        )}
      </motion.div>

      <ValidationPopup
        message="A verification email has been sent. Please check your inbox to verify your account before logging in."
        show={showValidationPopup}
        onClose={() => setShowValidationPopup(false)}
        email={email}
        showSpinner={isPollingForVerification}
        isPersistent={isPollingForVerification}
      />
    </div>
  );
}

export default Auth;<|MERGE_RESOLUTION|>--- conflicted
+++ resolved
@@ -1,6 +1,18 @@
-<<<<<<< HEAD
-import React, { useState, useCallback, useEffect } from 'react';
+import React, { useState, useCallback, useEffect, useMemo, useEffect } from 'react';
 import { motion, AnimatePresence } from 'framer-motion';
+import { Loader2, ChevronRight, Mail, Lock } from 'lucide-react';
+import { WizardStep } from '../types/auth/types';
+import { dummyResumeData } from '../utils/auth/constants';
+import { AccountStep } from '../components/auth/AccountStep';
+import { ProfessionalStep } from '../components/auth/ProfessionalStep';
+import { ResumeReviewStep } from '../components/auth/ResumeReviewStep';
+import { ClarityStep } from '../components/auth/ClarityStep';
+import { InterestStep } from '../components/auth/InterestStep';
+import { CompanyStep } from '../components/auth/CompanyStep';
+
+interface AuthProps {
+  onLogin: () => void;
+}
 import { createClient } from '@supabase/supabase-js';
 import { useDropzone } from 'react-dropzone';
 import { Mail, Lock, User, ArrowRight, Loader2, Upload, Linkedin, Briefcase, Heart, School2 } from 'lucide-react';
@@ -38,26 +50,7 @@
   'Stripe'
 ];
 
-export function Auth() {
-=======
-import React, { useState, useCallback, useMemo, useEffect } from 'react';
-import { motion, AnimatePresence } from 'framer-motion';
-import { Loader2, ChevronRight, Mail, Lock } from 'lucide-react';
-import { WizardStep } from '../types/auth/types';
-import { dummyResumeData } from '../utils/auth/constants';
-import { AccountStep } from '../components/auth/AccountStep';
-import { ProfessionalStep } from '../components/auth/ProfessionalStep';
-import { ResumeReviewStep } from '../components/auth/ResumeReviewStep';
-import { ClarityStep } from '../components/auth/ClarityStep';
-import { InterestStep } from '../components/auth/InterestStep';
-import { CompanyStep } from '../components/auth/CompanyStep';
-
-interface AuthProps {
-  onLogin: () => void;
-}
-
 export function Auth({ onLogin }: AuthProps) {
->>>>>>> 26763375
   const [isLogin, setIsLogin] = useState(true);
   const [step, setStep] = useState<WizardStep>(WizardStep.Account);
   const [email, setEmail] = useState('');
@@ -72,48 +65,26 @@
   const [resumeData, setResumeData] = useState(dummyResumeData);
   const [loading, setLoading] = useState(false);
   const [error, setError] = useState('');
-<<<<<<< HEAD
-  const [step, setStep] = useState(1);
-=======
-  const [validationMessage, setValidationMessage] = useState('');
->>>>>>> 26763375
   const [validationField, setValidationField] = useState<string | null>(null);
-  const [fieldErrors, setFieldErrors] = useState<{
-    name?: boolean;
-    university?: boolean;
-    email?: boolean;
-    password?: boolean;
-  }>({});
-  const [showValidationPopup, setShowValidationPopup] = useState(false);
-  const [isPollingForVerification, setIsPollingForVerification] = useState(false);
-
-  const required = (field: string, value: string, label?: string) => {
-    if (!value) {
-      setValidationField(field);
-      setValidationMessage(`Please ${label || `enter your ${field}`}`);
-      return false;
-    }
-    return true;
-  };
+
+  const onDrop = useCallback((acceptedFiles: File[]) => {
+    if (acceptedFiles.length > 0) {
+      setResume(acceptedFiles[0]);
+    }
+  }, []);
+
+  const { getRootProps, getInputProps, isDragActive } = useDropzone({
+    onDrop,
+    accept: {
+      'application/pdf': ['.pdf']
+    },
+    maxFiles: 1
+  });
 
   const validateStep = () => {
     setValidationField(null);
     setValidationMessage('');
 
-<<<<<<< HEAD
-  const validateField = (field: 'name' | 'university' | 'email' | 'password', value: string): boolean => {
-    let isValid = true;
-    if (!value) {
-      setFieldErrors(prev => ({ ...prev, [field]: true }));
-      isValid = false;
-    } else {
-      setFieldErrors(prev => ({ ...prev, [field]: false }));
-    }
-    
-    // Clear any lingering validation message from the old popup system
-    if (validationField === field) {
-        setValidationField(null);
-=======
     switch (step) {
       case WizardStep.Account:
         if (!required('name', name)) return false;
@@ -159,7 +130,42 @@
       case WizardStep.Interests:
       case WizardStep.Companies:
         return true;
->>>>>>> 26763375
+  const toggleInterest = (interest: string) => {
+    setSelectedInterests(prev => {
+      const next = new Set(prev);
+      if (next.has(interest)) {
+        next.delete(interest);
+      } else {
+        next.add(interest);
+      }
+      return next;
+    });
+  };
+
+  const toggleCompany = (company: string) => {
+    setSelectedCompanies(prev => {
+      const next = new Set(prev);
+      if (next.has(company)) {
+        next.delete(company);
+      } else {
+        next.add(company);
+      }
+      return next;
+    });
+  };
+
+  const validateField = (field: 'name' | 'university' | 'email' | 'password', value: string): boolean => {
+    let isValid = true;
+    if (!value) {
+      setFieldErrors(prev => ({ ...prev, [field]: true }));
+      isValid = false;
+    } else {
+      setFieldErrors(prev => ({ ...prev, [field]: false }));
+    }
+    
+    // Clear any lingering validation message from the old popup system
+    if (validationField === field) {
+        setValidationField(null);
     }
 
     return isValid;
@@ -175,28 +181,19 @@
     }
   };
 
+  const goNext = () => {
+    if (!validateStep()) return;
+    
+    if (step < WizardStep.Companies) {
+      setStep(prev => (prev + 1) as WizardStep);
+    } else {
+      handleFinalSubmit();
+    }
+  };
+
   const handleSubmit = async (e: React.FormEvent) => {
     e.preventDefault();
     
-<<<<<<< HEAD
-    // Validate required fields
-    let allFieldsValid = true;
-    if (!isLogin) {
-      if (step === 1) {
-        allFieldsValid = validateField('name', name) && allFieldsValid;
-        allFieldsValid = validateField('university', university) && allFieldsValid;
-        allFieldsValid = validateField('email', email) && allFieldsValid;
-        allFieldsValid = validateField('password', password) && allFieldsValid;
-      }
-    } else {
-      allFieldsValid = validateField('email', email) && allFieldsValid;
-      allFieldsValid = validateField('password', password) && allFieldsValid;
-    }
-    
-    if (!allFieldsValid) {
-        setLoading(false);
-        return; // Stop submission if any field is invalid
-=======
     if (isLogin) {
       if (!(required('email', email) && required('password', password))) return;
       setLoading(true);
@@ -206,14 +203,13 @@
         onLogin();
       }, 1000);
     } else {
-      goNext();
->>>>>>> 26763375
+      if (!validateField('email', email)) return;
+      if (!validateField('password', password)) return;
     }
   };
 
   const handleFinalSubmit = () => {
     setLoading(true);
-<<<<<<< HEAD
     setError('');
 
     try {
@@ -225,7 +221,6 @@
         if (error) throw error;
       } else {
         if (step < 3) {
-          // Directly proceed to the next step, since check-user-exists is removed
           setStep(step + 1);
           setLoading(false);
           return;
@@ -244,16 +239,7 @@
             },
           },
         });
-        if (error) {
-          setError(error.message || 'An error occurred during signup.');
-          setShowValidationPopup(false);
-          setIsPollingForVerification(false);
-          setLoading(false);
-          return;
-        }
-
-        setShowValidationPopup(true);
-        setIsPollingForVerification(true);
+        if (error) throw error;
 
         // Upload resume if provided
         if (resume) {
@@ -262,16 +248,10 @@
             .upload(`${email}/resume.pdf`, resume);
           if (uploadError) throw uploadError;
         }
-
-        localStorage.setItem('milo_user_verified', 'true');
       }
     } catch (err: any) {
       setError(err.message);
     } finally {
-=======
-    // Demo signup - simulate API call
-    setTimeout(() => {
->>>>>>> 26763375
       setLoading(false);
       onLogin();
     }, 1500);
@@ -285,67 +265,6 @@
     }
   };
 
-<<<<<<< HEAD
-  const renderStep = () => {
-    switch (step) {
-      case 1:
-        return (
-          <>
-            <div className={`relative ${fieldErrors.name ? 'border border-error-red rounded-lg' : ''}`}>
-              <User
-                size={18}
-                className="absolute left-3 top-1/2 -translate-y-1/2 text-gray-400"
-              />
-              <input
-                type="text"
-                value={name}
-                onChange={(e) => setName(e.target.value)}
-                placeholder="Full name"
-                className={`w-full pl-10 pr-4 py-2 rounded-lg focus:outline-none focus:ring-2 focus:ring-blue-500 transition-all ${fieldErrors.name ? 'border-error-red' : 'border border-gray-200'}`}
-              />
-            </div>
-
-            <div className={`relative ${fieldErrors.university ? 'border border-error-red rounded-lg' : ''}`}>
-              <School2
-                size={18}
-                className="absolute left-3 top-1/2 -translate-y-1/2 text-gray-400 z-10"
-              />
-              <UniversityDropdown
-                value={university}
-                onChange={setUniversity}
-              />
-            </div>
-
-            <div className={`relative ${fieldErrors.email ? 'border border-error-red rounded-lg' : ''}`}>
-              <Mail
-                size={18}
-                className="absolute left-3 top-1/2 -translate-y-1/2 text-gray-400"
-              />
-              <input
-                type="email"
-                value={email}
-                onChange={(e) => setEmail(e.target.value)}
-                placeholder="Email address"
-                className={`w-full pl-10 pr-4 py-2 rounded-lg focus:outline-none focus:ring-2 focus:ring-blue-500 transition-all ${fieldErrors.email ? 'border-error-red' : 'border border-gray-200'}`}
-              />
-            </div>
-
-            <div className={`relative ${fieldErrors.password ? 'border border-error-red rounded-lg' : ''}`}>
-              <Lock
-                size={18}
-                className="absolute left-3 top-1/2 -translate-y-1/2 text-gray-400"
-              />
-              <input
-                type="password"
-                value={password}
-                onChange={(e) => setPassword(e.target.value)}
-                placeholder="Password"
-                className={`w-full pl-10 pr-4 py-2 rounded-lg focus:outline-none focus:ring-2 focus:ring-blue-500 transition-all ${fieldErrors.password ? 'border-error-red' : 'border border-gray-200'}`}
-              />
-            </div>
-          </>
-        );
-=======
   const dotCount = useMemo(() => 6, []);
 
   useEffect(() => {
@@ -368,7 +287,6 @@
       clearValidation();
     }
   };
->>>>>>> 26763375
 
   const renderStep = () => {
     switch (step) {
@@ -416,6 +334,60 @@
             onValidationClose={clearValidation}
             onFieldFocus={handleFieldFocus}
           />
+          <>
+            <div className={`relative ${fieldErrors.name ? 'border border-error-red rounded-lg' : ''}`}>
+              <User
+                size={18}
+                className="absolute left-3 top-1/2 -translate-y-1/2 text-gray-400"
+              />
+              <input
+                type="text"
+                value={name}
+                onChange={(e) => setName(e.target.value)}
+                placeholder="Full name"
+                className={`w-full pl-10 pr-4 py-2 rounded-lg focus:outline-none focus:ring-2 focus:ring-blue-500 transition-all ${fieldErrors.name ? 'border-error-red' : 'border border-gray-200'}`}
+              />
+            </div>
+
+            <div className={`relative ${fieldErrors.university ? 'border border-error-red rounded-lg' : ''}`}>
+              <School2
+                size={18}
+                className="absolute left-3 top-1/2 -translate-y-1/2 text-gray-400 z-10"
+              />
+              <UniversityDropdown
+                value={university}
+                onChange={setUniversity}
+              />
+            </div>
+
+            <div className={`relative ${fieldErrors.email ? 'border border-error-red rounded-lg' : ''}`}>
+              <Mail
+                size={18}
+                className="absolute left-3 top-1/2 -translate-y-1/2 text-gray-400"
+              />
+              <input
+                type="email"
+                value={email}
+                onChange={(e) => setEmail(e.target.value)}
+                placeholder="Email address"
+                className={`w-full pl-10 pr-4 py-2 rounded-lg focus:outline-none focus:ring-2 focus:ring-blue-500 transition-all ${fieldErrors.email ? 'border-error-red' : 'border border-gray-200'}`}
+              />
+            </div>
+
+            <div className={`relative ${fieldErrors.password ? 'border border-error-red rounded-lg' : ''}`}>
+              <Lock
+                size={18}
+                className="absolute left-3 top-1/2 -translate-y-1/2 text-gray-400"
+              />
+              <input
+                type="password"
+                value={password}
+                onChange={(e) => setPassword(e.target.value)}
+                placeholder="Password"
+                className={`w-full pl-10 pr-4 py-2 rounded-lg focus:outline-none focus:ring-2 focus:ring-blue-500 transition-all ${fieldErrors.password ? 'border-error-red' : 'border border-gray-200'}`}
+              />
+            </div>
+          </>
         );
       case WizardStep.Interests:
         return (
@@ -428,58 +400,63 @@
         );
       case WizardStep.Companies:
         return (
-          <CompanyStep
-            selectedCompanies={selectedCompanies}
-            setSelectedCompanies={setSelectedCompanies}
-            clarity={clarity}
-            onFieldFocus={handleFieldFocus}
-          />
+          <>
+            <div>
+              <label className="block text-sm font-medium text-gray-700 mb-2">
+                <Heart size={16} className="inline mr-2" />
+                Select your interests
+              </label>
+              <div className="grid grid-cols-2 gap-2">
+                {interests.map((interest) => (
+                  <button
+                    key={interest}
+                    type="button"
+                    onClick={() => toggleInterest(interest)}
+                    className={`
+                      p-2 text-sm rounded-lg transition-colors text-left
+                      ${selectedInterests.has(interest)
+                        ? 'bg-blue-100 text-blue-700'
+                        : 'bg-gray-100 text-gray-700 hover:bg-gray-200'
+                      }
+                    `}
+                  >
+                    {interest}
+                  </button>
+                ))}
+              </div>
+            </div>
+
+            <div className="mt-6">
+              <label className="block text-sm font-medium text-gray-700 mb-2">
+                <Briefcase size={16} className="inline mr-2" />
+                Companies you're interested in
+              </label>
+              <div className="grid grid-cols-2 gap-2">
+                {companies.map((company) => (
+                  <button
+                    key={company}
+                    type="button"
+                    onClick={() => toggleCompany(company)}
+                    className={`
+                      p-2 text-sm rounded-lg transition-colors text-left
+                      ${selectedCompanies.has(company)
+                        ? 'bg-blue-100 text-blue-700'
+                        : 'bg-gray-100 text-gray-700 hover:bg-gray-200'
+                      }
+                    `}
+                  >
+                    {company}
+                  </button>
+                ))}
+              </div>
+            </div>
+          </>
         );
-    }
-  };
-
-<<<<<<< HEAD
-  useEffect(() => {
-    function handleStorage(event: StorageEvent) {
-      if (event.key === 'milo_user_verified' && event.newValue === 'true') {
-        // Only close if this tab is not focused (so the new tab stays open)
-        if (!document.hasFocus()) {
-          window.close();
-        }
-      }
-    }
-    window.addEventListener('storage', handleStorage);
-    return () => window.removeEventListener('storage', handleStorage);
-  }, []);
-=======
-  const stepTitles = {
-    [WizardStep.Account]: 'Create your account',
-    [WizardStep.Professional]: 'Professional details',
-    [WizardStep.ResumeReview]: 'Review your information',
-    [WizardStep.Clarity]: 'Career clarity',
-    [WizardStep.Interests]: 'Your interests',
-    [WizardStep.Companies]: clarity === 'yes' ? 'Dream companies' : 'Companies that inspire you'
-  };
-
-  const stepSubtitles = {
-    [WizardStep.Account]: 'Start your journey with Milo',
-    [WizardStep.Professional]: 'Help us personalize your experience',
-    [WizardStep.ResumeReview]: 'We\'ve parsed your resume automatically',
-    [WizardStep.Clarity]: 'Tell us where you\'re at',
-    [WizardStep.Interests]: clarity === 'yes' 
-      ? 'Pick topics that align with your goals'
-      : 'Pick topics that intrigue you',
-    [WizardStep.Companies]: clarity === 'yes'
-      ? 'Pick companies you have in mind'
-      : 'These help us understand what excites you'
-  };
-
-  const getButtonText = () => {
-    if (isLogin) return 'Sign In';
-    if (step < WizardStep.Companies) return 'Next';
-    return 'Create Account';
-  };
->>>>>>> 26763375
+
+      default:
+        return null;
+    }
+  };
 
   return (
     <div className="min-h-screen bg-gray-50 flex items-center justify-center p-4">
@@ -506,7 +483,6 @@
 
             <form onSubmit={handleSubmit} className="space-y-4" onClick={e => e.stopPropagation()}>
               <AnimatePresence mode="wait">
-<<<<<<< HEAD
                 {!isLogin && (
                   <motion.div
                     key={step}
@@ -554,7 +530,6 @@
                     </div>
                   </motion.div>
                 )}
-=======
                 <motion.div
                   key={`${isLogin}-${step}`}
                   initial={{opacity:0,x:20}} 
@@ -590,7 +565,6 @@
                     </>
                   ) : renderStep()}
                 </motion.div>
->>>>>>> 26763375
               </AnimatePresence>
 
               {error && (
